<?xml version="1.0" encoding="UTF-8"?>
<project xmlns="http://maven.apache.org/POM/4.0.0"
         xmlns:xsi="http://www.w3.org/2001/XMLSchema-instance"
         xsi:schemaLocation="http://maven.apache.org/POM/4.0.0 http://maven.apache.org/xsd/maven-4.0.0.xsd">
    <modelVersion>4.0.0</modelVersion>

    <groupId>com.salesforce.servicelibs</groupId>
    <artifactId>reactive-grpc</artifactId>
    <version>1.2.4-SNAPSHOT</version>
    <packaging>pom</packaging>

    <name>reactive-grpc</name>
    <description>Integrating gRPC with reactive technologies.</description>
    <url>https://github.com/salesforce/reactive-grpc</url>

    <licenses>
        <license>
            <name>BSD 3-Clause License</name>
            <url>https://github.com/salesforce/grpc-java-contrib/blob/master/LICENSE</url>
            <distribution>repo</distribution>
        </license>
    </licenses>

    <developers>
        <developer>
            <id>rmichela</id>
            <name>Ryan Michela</name>
            <email>rmichela@salesforce.com</email>
        </developer>
        <developer>
            <id>cbornet</id>
            <name>Christophe Bornet</name>
            <email>cbornet@hotmail.com</email>
        </developer>
        <developer>
            <id>olegdokuka</id>
            <name>Oleh Dokuka</name>
            <email>shadowgun@i.ua</email>
        </developer>
    </developers>

    <modules>
        <module>common/reactive-grpc-common</module>
        <module>common/reactive-grpc-gencommon</module>
        
        <module>rx-java/rxgrpc</module>
        <module>rx-java/rxgrpc-stub</module>
        <module>rx-java/rxgrpc-tck</module>
        <module>rx-java/rxgrpc-test</module>

        <module>rx3-java/rx3grpc</module>
        <module>rx3-java/rx3grpc-stub</module>
        <module>rx3-java/rx3grpc-tck</module>
        <module>rx3-java/rx3grpc-test</module>

        <module>reactor/reactor-grpc</module>
        <module>reactor/reactor-grpc-stub</module>
        <module>reactor/reactor-grpc-retry</module>
        <module>reactor/reactor-grpc-retry-pre3.3.9</module>
        <module>reactor/reactor-grpc-tck</module>
        <module>reactor/reactor-grpc-test</module>
        <module>reactor/reactor-grpc-test-32</module>
        <module>common/reactive-grpc-benchmarks</module>
    </modules>

    <properties>
        <!-- Maven Plugin Versions -->
        <protobuf.plugin.version>0.6.1</protobuf.plugin.version>
        <compiler.plugin.version>3.8.0</compiler.plugin.version>
        <canteen.plugin.version>1.1.0</canteen.plugin.version>

        <!-- Dependency Versions -->
        <reactive.streams.version>1.0.3</reactive.streams.version>
<<<<<<< HEAD
        <grpc.version>1.39.0</grpc.version>
        <protoc.version>3.19.1</protoc.version> <!-- Same version as grpc-proto -->
=======
        <grpc.version>1.42.1</grpc.version>
        <protoc.version>3.15.8</protoc.version> <!-- Same version as grpc-proto -->
>>>>>>> ec68af34
        <jprotoc.version>1.2.0</jprotoc.version>

        <rxjava.version>2.2.21</rxjava.version>
        <reactor.version>3.4.7</reactor.version>
        <rx3java.version>3.1.1</rx3java.version>

        <!-- Test Dependency Versions -->
        <grpc.contrib.version>0.8.1</grpc.contrib.version>
        <junit.jupiter.version>5.4.0</junit.jupiter.version>
        <assertj.version>3.12.2</assertj.version>
        <awaitility.version>3.1.6</awaitility.version>
        <mockito.version>2.27.0</mockito.version>
        <reactor.extra.version>3.1.9.RELEASE</reactor.extra.version>

        <project.build.sourceEncoding>UTF-8</project.build.sourceEncoding>
        <java.version>1.8</java.version>
        <java.test.version>1.8</java.test.version>
        <maven.compiler.source>${java.version}</maven.compiler.source>
        <maven.compiler.target>${java.version}</maven.compiler.target>
        <maven.compiler.test.source>${java.test.version}</maven.compiler.test.source>
        <maven.compiler.test.target>${java.test.version}</maven.compiler.test.target>
    </properties>

    <scm>
        <url>https://github.com/salesforce/reactive-grpc</url>
        <connection>scm:git:git@github.com:salesforce/reactive-grpc.git</connection>
        <developerConnection>scm:git:git@github.com:salesforce/reactive-grpc.git</developerConnection>
    </scm>

    <distributionManagement>
        <repository>
            <id>ossrh</id>
            <url>https://oss.sonatype.org/content/repositories/releases</url>
        </repository>
        <snapshotRepository>
            <id>ossrh</id>
            <url>https://oss.sonatype.org/content/repositories/snapshots</url>
        </snapshotRepository>
    </distributionManagement>

    <dependencyManagement>
        <dependencies>
            <!--
             ~ Where are Guava and Protobuf?
             ~ Due to the coupled nature between these contrib libraries and gRPC, the versions of Guava and Protobuf
             ~ need to be kept in lockstep with the versions used by gRPC. Declaring explicit dependencies on Guava and
             ~ Protobuf would require keeping them manually aligned with gRPC. Instead, Guava and Protobuf are
             ~ referenced transitively via gRPC itself.
            -->

            <dependency>
                <groupId>${project.groupId}</groupId>
                <artifactId>rxgrpc-stub</artifactId>
                <version>${project.version}</version>
            </dependency>
            <dependency>
                <groupId>${project.groupId}</groupId>
                <artifactId>reactor-grpc-stub</artifactId>
                <version>${project.version}</version>
            </dependency>
            <dependency>
                <groupId>${project.groupId}</groupId>
                <artifactId>rx3grpc-stub</artifactId>
                <version>${project.version}</version>
            </dependency>
            <dependency>
                <groupId>com.salesforce.servicelibs</groupId>
                <artifactId>grpc-contrib</artifactId>
                <version>${grpc.contrib.version}</version>
            </dependency>
            <dependency>
                <groupId>com.salesforce.servicelibs</groupId>
                <artifactId>jprotoc</artifactId>
                <version>${jprotoc.version}</version>
            </dependency>
            <dependency>
                <groupId>com.google.protobuf</groupId>
                <artifactId>protobuf-java</artifactId>
                <version>${protoc.version}</version>
                <scope>provided</scope>
            </dependency>
            <dependency>
                <groupId>io.grpc</groupId>
                <artifactId>grpc-netty</artifactId>
                <version>${grpc.version}</version>
                <scope>provided</scope>
            </dependency>
            <dependency>
                <groupId>io.grpc</groupId>
                <artifactId>grpc-protobuf</artifactId>
                <version>${grpc.version}</version>
                <scope>provided</scope>
            </dependency>
            <dependency>
                <groupId>io.grpc</groupId>
                <artifactId>grpc-core</artifactId>
                <version>${grpc.version}</version>
                <scope>provided</scope>
            </dependency>
            <dependency>
                <groupId>io.grpc</groupId>
                <artifactId>grpc-api</artifactId>
                <version>${grpc.version}</version>
                <scope>provided</scope>
            </dependency>
            <dependency>
                <groupId>io.grpc</groupId>
                <artifactId>grpc-context</artifactId>
                <version>${grpc.version}</version>
                <scope>provided</scope>
            </dependency>
            <dependency>
                <groupId>io.grpc</groupId>
                <artifactId>grpc-stub</artifactId>
                <version>${grpc.version}</version>
                <scope>provided</scope>
            </dependency>
            <!-- Test dependencies -->
            <dependency>
                <groupId>io.grpc</groupId>
                <artifactId>grpc-testing</artifactId>
                <version>${grpc.version}</version>
                <scope>test</scope>
            </dependency>
            <dependency>
                <groupId>com.salesforce.servicelibs</groupId>
                <artifactId>grpc-testing-contrib</artifactId>
                <version>${grpc.contrib.version}</version>
                <scope>test</scope>
            </dependency>
            <dependency>
                <groupId>org.junit.jupiter</groupId>
                <artifactId>junit-jupiter-api</artifactId>
                <version>${junit.jupiter.version}</version>
                <scope>test</scope>
            </dependency>
            <dependency>
                <groupId>org.junit.jupiter</groupId>
                <artifactId>junit-jupiter-params</artifactId>
                <version>${junit.jupiter.version}</version>
                <scope>test</scope>
            </dependency>
            <dependency>
                <groupId>org.junit.jupiter</groupId>
                <artifactId>junit-jupiter-engine</artifactId>
                <version>${junit.jupiter.version}</version>
                <scope>test</scope>
            </dependency>
            <dependency>
                <groupId>org.assertj</groupId>
                <artifactId>assertj-core</artifactId>
                <version>${assertj.version}</version>
                <scope>test</scope>
            </dependency>
            <dependency>
                <groupId>org.awaitility</groupId>
                <artifactId>awaitility</artifactId>
                <version>${awaitility.version}</version>
                <scope>test</scope>
            </dependency>
            <dependency>
                <groupId>org.mockito</groupId>
                <artifactId>mockito-core</artifactId>
                <version>${mockito.version}</version>
                <scope>test</scope>
            </dependency>
        </dependencies>
    </dependencyManagement>

    <build>
        <plugins>
            <plugin>
                <groupId>org.apache.maven.plugins</groupId>
                <artifactId>maven-compiler-plugin</artifactId>
                <version>${compiler.plugin.version}</version>
                <configuration>
                    <source>${maven.compiler.source}</source>
                    <target>${maven.compiler.target}</target>
                    <testSource>${maven.compiler.test.source}</testSource>
                    <testTarget>${maven.compiler.test.target}</testTarget>
                </configuration>
            </plugin>

            <!-- Fail the build if >Java8 sneak in -->
            <plugin>
                <groupId>org.codehaus.mojo</groupId>
                <artifactId>animal-sniffer-maven-plugin</artifactId>
                <version>1.20</version>
                <executions>
                    <execution>
                        <id>signature-check</id>
                        <phase>verify</phase>
                        <goals>
                            <goal>check</goal>
                        </goals>
                    </execution>
                </executions>
                <configuration>
                    <signature>
                        <groupId>org.codehaus.mojo.signature</groupId>
                        <artifactId>java18</artifactId>
                        <version>1.0</version>
                    </signature>
                </configuration>
            </plugin>

            <plugin>
                <groupId>org.apache.maven.plugins</groupId>
                <artifactId>maven-checkstyle-plugin</artifactId>
                <version>3.1.0</version>
                <dependencies>
                    <dependency>
                        <groupId>com.puppycrawl.tools</groupId>
                        <artifactId>checkstyle</artifactId>
                        <version>8.29</version>
                    </dependency>
                </dependencies>
                <executions>
                    <execution>
                        <phase>process-sources</phase>
                        <goals>
                            <goal>check</goal>
                        </goals>
                    </execution>
                </executions>
                <configuration>
                    <failsOnError>true</failsOnError>
                    <failOnViolation>true</failOnViolation>
                    <consoleOutput>true</consoleOutput>
                    <configLocation>checkstyle.xml</configLocation>
                    <suppressionsLocation>checkstyle_ignore.xml</suppressionsLocation>
                </configuration>
            </plugin>

            <plugin>
                <artifactId>maven-surefire-plugin</artifactId>
                <version>3.0.0-M3</version>
                <configuration>
                    <argLine>-Xmx1024m -XX:MaxPermSize=256m</argLine>
                </configuration>
            </plugin>
        </plugins>
    </build>

    <profiles>
        <profile>
            <id>public-release</id>
            <build>
                <plugins>
                    <plugin>
                        <groupId>org.apache.maven.plugins</groupId>
                        <artifactId>maven-javadoc-plugin</artifactId>
                        <version>3.1.0</version>
                        <configuration>
                            <author>false</author>
                            <breakiterator>true</breakiterator>
                            <doclint>accessibility,html,reference,syntax</doclint>
                            <keywords>true</keywords>
                            <version>false</version>
                            <source>8</source>
                        </configuration>
                        <executions>
                            <execution>
                                <id>attach-javadocs</id>
                                <goals>
                                    <goal>jar</goal>
                                </goals>
                            </execution>
                        </executions>
                    </plugin>

                    <plugin>
                        <groupId>org.apache.maven.plugins</groupId>
                        <artifactId>maven-source-plugin</artifactId>
                        <version>3.0.1</version>
                        <executions>
                            <execution>
                                <id>attach-sources</id>
                                <goals>
                                    <goal>jar</goal>
                                </goals>
                            </execution>
                        </executions>
                    </plugin>

                    <plugin>
                        <groupId>org.apache.maven.plugins</groupId>
                        <artifactId>maven-gpg-plugin</artifactId>
                        <version>1.6</version>
                        <executions>
                            <execution>
                                <id>sign-artifacts</id>
                                <phase>verify</phase>
                                <goals>
                                    <goal>sign</goal>
                                </goals>
                            </execution>
                        </executions>
                    </plugin>

                    <plugin>
                        <groupId>org.sonatype.plugins</groupId>
                        <artifactId>nexus-staging-maven-plugin</artifactId>
                        <version>1.6.8</version>
                        <extensions>true</extensions>
                        <configuration>
                            <serverId>ossrh</serverId>
                            <nexusUrl>https://oss.sonatype.org/</nexusUrl>
                            <autoReleaseAfterClose>false</autoReleaseAfterClose>
                        </configuration>
                    </plugin>
                </plugins>
            </build>
        </profile>
    </profiles>
</project><|MERGE_RESOLUTION|>--- conflicted
+++ resolved
@@ -71,13 +71,8 @@
 
         <!-- Dependency Versions -->
         <reactive.streams.version>1.0.3</reactive.streams.version>
-<<<<<<< HEAD
-        <grpc.version>1.39.0</grpc.version>
+        <grpc.version>1.42.1</grpc.version>
         <protoc.version>3.19.1</protoc.version> <!-- Same version as grpc-proto -->
-=======
-        <grpc.version>1.42.1</grpc.version>
-        <protoc.version>3.15.8</protoc.version> <!-- Same version as grpc-proto -->
->>>>>>> ec68af34
         <jprotoc.version>1.2.0</jprotoc.version>
 
         <rxjava.version>2.2.21</rxjava.version>
