<?xml version="1.0" encoding="UTF-8"?>
<!--
  ~  Copyright (c) 2017, salesforce.com, inc.
  ~  All rights reserved.
  ~  Licensed under the BSD 3-Clause license.
  ~  For full license text, see LICENSE.txt file in the repo root  or https://opensource.org/licenses/BSD-3-Clause
  -->

<project xmlns="http://maven.apache.org/POM/4.0.0"
         xmlns:xsi="http://www.w3.org/2001/XMLSchema-instance"
         xsi:schemaLocation="http://maven.apache.org/POM/4.0.0 http://maven.apache.org/xsd/maven-4.0.0.xsd">
    <groupId>reactive-grpc-demo</groupId>
    <artifactId>ReactorChat-Kotlin</artifactId>
    <version>1.0-SNAPSHOT</version>
    <packaging>pom</packaging>
    <modelVersion>4.0.0</modelVersion>

    <modules>
        <module>ReactorChat-Server-Kt</module>
        <module>ReactorChat-Client-Kt</module>
    </modules>

    <properties>
        <kotlin.version>1.2.30</kotlin.version>
<<<<<<< HEAD
        <reactive.grpc.version>1.2.3</reactive.grpc.version>
        <grpc.version>1.23.0</grpc.version>
=======
        <reactive.grpc.version>1.0.0</reactive.grpc.version>
        <grpc.version>1.42.1</grpc.version>
>>>>>>> 8e656d93
        <protoc.version>3.9.0</protoc.version>
        <grpc.contrib.version>0.8.0</grpc.contrib.version>
        <reactor.version>3.1.5.RELEASE</reactor.version>
    </properties>

    <dependencies>
        <dependency>
            <groupId>io.grpc</groupId>
            <artifactId>grpc-netty</artifactId>
            <version>${grpc.version}</version>
        </dependency>
        <dependency>
            <groupId>io.grpc</groupId>
            <artifactId>grpc-protobuf</artifactId>
            <version>${grpc.version}</version>
        </dependency>
        <dependency>
            <groupId>io.grpc</groupId>
            <artifactId>grpc-stub</artifactId>
            <version>${grpc.version}</version>
        </dependency>
        <dependency>
            <groupId>com.salesforce.servicelibs</groupId>
            <artifactId>reactor-grpc-stub</artifactId>
            <version>${reactive.grpc.version}</version>
        </dependency>
    </dependencies>

    <build>
        <extensions>
            <extension>
                <groupId>kr.motd.maven</groupId>
                <artifactId>os-maven-plugin</artifactId>
                <version>1.4.1.Final</version>
            </extension>
        </extensions>
        <plugins>
            <plugin>
                <groupId>org.apache.maven.plugins</groupId>
                <artifactId>maven-compiler-plugin</artifactId>
                <version>3.6.1</version>
                <configuration>
                    <source>1.8</source>
                    <target>1.8</target>
                </configuration>
            </plugin>
            <plugin>
                <groupId>org.xolstice.maven.plugins</groupId>
                <artifactId>protobuf-maven-plugin</artifactId>
                <version>0.5.0</version>
                <configuration>
                    <protocArtifact>com.google.protobuf:protoc:${protoc.version}:exe:${os.detected.classifier}</protocArtifact>
                    <pluginId>grpc-java</pluginId>
                    <pluginArtifact>io.grpc:protoc-gen-grpc-java:${grpc.version}:exe:${os.detected.classifier}</pluginArtifact>
                </configuration>
                <executions>
                    <execution>
                        <goals>
                            <goal>compile</goal>
                            <goal>compile-custom</goal>
                        </goals>
                        <configuration>
                            <protocPlugins>
                                <protocPlugin>
                                    <id>reactor-grpc</id>
                                    <groupId>com.salesforce.servicelibs</groupId>
                                    <artifactId>reactor-grpc</artifactId>
                                    <version>${reactive.grpc.version}</version>
                                    <mainClass>com.salesforce.reactorgrpc.ReactorGrpcGenerator</mainClass>
                                </protocPlugin>
                            </protocPlugins>
                        </configuration>
                    </execution>
                </executions>
            </plugin>
        </plugins>
    </build>
</project><|MERGE_RESOLUTION|>--- conflicted
+++ resolved
@@ -22,13 +22,8 @@
 
     <properties>
         <kotlin.version>1.2.30</kotlin.version>
-<<<<<<< HEAD
         <reactive.grpc.version>1.2.3</reactive.grpc.version>
-        <grpc.version>1.23.0</grpc.version>
-=======
-        <reactive.grpc.version>1.0.0</reactive.grpc.version>
         <grpc.version>1.42.1</grpc.version>
->>>>>>> 8e656d93
         <protoc.version>3.9.0</protoc.version>
         <grpc.contrib.version>0.8.0</grpc.contrib.version>
         <reactor.version>3.1.5.RELEASE</reactor.version>
