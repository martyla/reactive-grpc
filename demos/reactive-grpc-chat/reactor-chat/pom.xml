--- conflicted
+++ resolved
@@ -17,13 +17,8 @@
     <modelVersion>4.0.0</modelVersion>
 
     <properties>
-<<<<<<< HEAD
         <reactive.grpc.version>1.2.3</reactive.grpc.version>
-        <grpc.version>1.23.0</grpc.version>
-=======
-        <reactive.grpc.version>1.0.0</reactive.grpc.version>
         <grpc.version>1.42.1</grpc.version>
->>>>>>> 9c0d030f
         <protoc.version>3.9.0</protoc.version>
         <grpc.contrib.version>0.8.0</grpc.contrib.version>
         <reactor.version>3.1.5.RELEASE</reactor.version>
